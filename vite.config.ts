/// <reference types="vitest" />
import { defineConfig } from "vite";
import react from "@vitejs/plugin-react-swc";
import path from "path";
import { componentTagger } from "lovable-tagger";

// https://vitejs.dev/config/
export default defineConfig(({ mode }) => ({
  server: {
    host: "::",
    port: 5173,
  },
  plugins: [
    react(), 
    mode === "development" && componentTagger(),
    // Note: splitVendorChunkPlugin() removed as it conflicts with manualChunks
  ].filter(Boolean),
  resolve: {
    alias: {
      "@": path.resolve(__dirname, "./src"),
    },
  },
  // Build optimizations
  build: {
    // Reduce bundle size
    target: 'es2015',
    // Enable CSS code splitting
    cssCodeSplit: true,
    // Generate manifest for service worker
    manifest: true,
    // Reduce chunk size warnings
    chunkSizeWarningLimit: 500,
    // Enable tree shaking
    rollupOptions: {
      // External dependencies that shouldn't be bundled
      external: [],
      output: {
<<<<<<< HEAD
        // Separate vendor and app code for better caching using function form
        manualChunks: (id) => {
          // React core libraries
          if (id.includes('node_modules/react') || id.includes('node_modules/react-dom') || id.includes('react-router-dom')) {
            return 'react-vendor';
          }
          
          // Radix UI components that are actually used
          if (id.includes('@radix-ui')) {
            return 'radix-ui-core';
          }
          
          // Data fetching and state management
          if (id.includes('@tanstack') || id.includes('@supabase')) {
            return 'data-vendor';
          }
          
          // Charts and visualizations
          if (id.includes('recharts')) {
            return 'chart-vendor';
          }
          
          // Utility libraries
          if (id.includes('date-fns') || id.includes('lucide-react') || id.includes('clsx') || 
              id.includes('tailwind-merge') || id.includes('class-variance-authority')) {
            return 'util-vendor';
          }
          
          // Form handling
          if (id.includes('react-hook-form') || id.includes('@hookform') || id.includes('zod')) {
            return 'form-vendor';
          }
          
          // UI components
          if (id.includes('sonner') || id.includes('cmdk') || id.includes('input-otp') || 
              id.includes('react-day-picker') || id.includes('react-resizable-panels') || 
              id.includes('embla-carousel-react')) {
            return 'ui-vendor';
          }
          
          // Excel processing
          if (id.includes('xlsx') || id.includes('exceljs')) {
            return 'excel-vendor';
          }
          
          // Other node_modules go to vendor chunk
          if (id.includes('node_modules')) {
            return 'vendor';
=======
        // Separate vendor and app code for better caching
        manualChunks(id) {
          if (id.includes('node_modules')) {
            if (id.match(/react|react-dom|react-router-dom/)) return 'react-vendor';
            if (id.match(/@radix-ui\//)) return 'radix-ui-core';
            if (id.match(/@tanstack\/react-query|@supabase\/supabase-js/)) return 'data-vendor';
            if (id.match(/recharts/)) return 'chart-vendor';
            if (id.match(/date-fns|lucide-react|clsx|tailwind-merge|class-variance-authority/)) return 'util-vendor';
            if (id.match(/react-hook-form|@hookform\/resolvers|zod/)) return 'form-vendor';
            if (id.match(/sonner|cmdk|input-otp|react-day-picker|react-resizable-panels|embla-carousel-react/)) return 'ui-vendor';
            if (id.match(/xlsx|exceljs/)) return 'excel-vendor';
>>>>>>> d0bfdfcc
          }
        },
        
        // Optimize chunk naming
        chunkFileNames: 'assets/[name]-[hash].js',
        entryFileNames: 'assets/[name]-[hash].js',
        assetFileNames: 'assets/[name]-[hash].[ext]',
      }
    },
    
    // Enable minification
    minify: 'esbuild',
    
    // Enable brotli compression
    brotliSize: true,
    
    // Optimize dependencies
    optimizeDeps: {
      include: [
        'react',
        'react-dom',
        'react-router-dom',
        '@radix-ui/react-dialog',
        '@radix-ui/react-dropdown-menu',
        '@radix-ui/react-select',
        '@radix-ui/react-tooltip',
        '@radix-ui/react-popover',
        '@radix-ui/react-slot',
        '@tanstack/react-query',
        '@supabase/supabase-js',
        'recharts',
        'date-fns',
        'lucide-react',
        'clsx',
        'tailwind-merge',
        'class-variance-authority',
        'react-hook-form',
        '@hookform/resolvers',
        'zod',
        'sonner',
        'cmdk',
        'input-otp',
        'react-day-picker',
        'react-resizable-panels',
        'embla-carousel-react',
        'xlsx',
        'exceljs'
      ]
    }
  },
  
  // Enable CSS optimization
  css: {
    postcss: './postcss.config.js',
  },
  
  // Add cache headers for static assets
  preview: {
    headers: {
      'Cache-Control': 'public, max-age=31536000, immutable'
    }
  },
  
  test: {
    globals: true,
    environment: 'jsdom',
    setupFiles: ['./src/test/setup.ts'],
    alias: {
      '@': path.resolve(__dirname, './src'),
      '@/lib': path.resolve(__dirname, './src/lib'),
      '@/integrations': path.resolve(__dirname, './src/integrations'),
      '@/components': path.resolve(__dirname, './src/components'),
      '@/pages': path.resolve(__dirname, './src/pages'),
      '@/services': path.resolve(__dirname, './src/services'),
      '@/contexts': path.resolve(__dirname, './src/contexts'),
      '@/hooks': path.resolve(__dirname, './src/hooks'),
      '@/types': path.resolve(__dirname, './src/types'),
      '@/assets': path.resolve(__dirname, './src/assets'),
      '@/utils': path.resolve(__dirname, './src/utils'),
      '@/test': path.resolve(__dirname, './src/test'),
      '@/routes': path.resolve(__dirname, './src/routes'),
      '@/schemas': path.resolve(__dirname, './src/schemas'),
      '@/styles': path.resolve(__dirname, './src/styles'),
      '@/config': path.resolve(__dirname, './src/config')
    }
  },
}));<|MERGE_RESOLUTION|>--- conflicted
+++ resolved
@@ -35,58 +35,8 @@
       // External dependencies that shouldn't be bundled
       external: [],
       output: {
-<<<<<<< HEAD
         // Separate vendor and app code for better caching using function form
         manualChunks: (id) => {
-          // React core libraries
-          if (id.includes('node_modules/react') || id.includes('node_modules/react-dom') || id.includes('react-router-dom')) {
-            return 'react-vendor';
-          }
-          
-          // Radix UI components that are actually used
-          if (id.includes('@radix-ui')) {
-            return 'radix-ui-core';
-          }
-          
-          // Data fetching and state management
-          if (id.includes('@tanstack') || id.includes('@supabase')) {
-            return 'data-vendor';
-          }
-          
-          // Charts and visualizations
-          if (id.includes('recharts')) {
-            return 'chart-vendor';
-          }
-          
-          // Utility libraries
-          if (id.includes('date-fns') || id.includes('lucide-react') || id.includes('clsx') || 
-              id.includes('tailwind-merge') || id.includes('class-variance-authority')) {
-            return 'util-vendor';
-          }
-          
-          // Form handling
-          if (id.includes('react-hook-form') || id.includes('@hookform') || id.includes('zod')) {
-            return 'form-vendor';
-          }
-          
-          // UI components
-          if (id.includes('sonner') || id.includes('cmdk') || id.includes('input-otp') || 
-              id.includes('react-day-picker') || id.includes('react-resizable-panels') || 
-              id.includes('embla-carousel-react')) {
-            return 'ui-vendor';
-          }
-          
-          // Excel processing
-          if (id.includes('xlsx') || id.includes('exceljs')) {
-            return 'excel-vendor';
-          }
-          
-          // Other node_modules go to vendor chunk
-          if (id.includes('node_modules')) {
-            return 'vendor';
-=======
-        // Separate vendor and app code for better caching
-        manualChunks(id) {
           if (id.includes('node_modules')) {
             if (id.match(/react|react-dom|react-router-dom/)) return 'react-vendor';
             if (id.match(/@radix-ui\//)) return 'radix-ui-core';
@@ -96,7 +46,8 @@
             if (id.match(/react-hook-form|@hookform\/resolvers|zod/)) return 'form-vendor';
             if (id.match(/sonner|cmdk|input-otp|react-day-picker|react-resizable-panels|embla-carousel-react/)) return 'ui-vendor';
             if (id.match(/xlsx|exceljs/)) return 'excel-vendor';
->>>>>>> d0bfdfcc
+            // Other node_modules go to vendor chunk
+            return 'vendor';
           }
         },
         
